import itertools
import typing as t

import numpy as np
import pandas as pd
import pyarrow as pa
import xarray as xr
from datafusion.context import ArrowStreamExportable

Block = t.Dict[t.Hashable, slice]
Chunks = t.Optional[t.Dict[str, int]]


# Borrowed from Xarray
def _get_chunk_slicer(dim: t.Hashable, chunk_index: t.Mapping, chunk_bounds: t.Mapping):
    if dim in chunk_index:
        which_chunk = chunk_index[dim]
        return slice(chunk_bounds[dim][which_chunk], chunk_bounds[dim][which_chunk + 1])
    return slice(None)


# Adapted from Xarray `map_blocks` implementation.
def block_slices(ds: xr.Dataset, chunks: Chunks = None) -> t.Iterator[Block]:
    """Compute block slices for a chunked Dataset."""
    if chunks is not None:
        for_chunking = ds.copy(data=None, deep=False).chunk(chunks)
        chunks = for_chunking.chunks
        del for_chunking
    else:
        chunks = ds.chunks

    assert chunks, "Dataset `ds` must be chunked or `chunks` must be provided."

    chunk_bounds = {dim: np.cumsum((0,) + c) for dim, c in chunks.items()}
    ichunk = {dim: range(len(c)) for dim, c in chunks.items()}
    ick, icv = zip(*ichunk.items())  # Makes same order of keys and val.
    chunk_idxs = (dict(zip(ick, i)) for i in itertools.product(*icv))
    blocks = (
        {dim: _get_chunk_slicer(dim, chunk_index, chunk_bounds) for dim in ds.dims}
        for chunk_index in chunk_idxs
    )
    yield from blocks


def explode(ds: xr.Dataset, chunks: Chunks = None) -> t.Iterator[xr.Dataset]:
    """Explodes a dataset into its chunks."""
    yield from (ds.isel(b) for b in block_slices(ds, chunks=chunks))


def _block_len(block: Block) -> int:
    return int(np.prod([v.stop - v.start for v in block.values()]))


def from_map_batched(
    func: t.Callable[[...], pd.DataFrame],
    *iterables,
    args: t.Optional[t.Tuple] = None,
    schema: pa.Schema = None,
    **kwargs,
) -> pa.RecordBatchReader:
    """Create a PyArrow RecordBatchReader by mapping a function over iterables.

    This is equivalent to dask's from_map but returns a PyArrow
    RecordBatchReader that can be used with DataFusion. It iterates over
    RecordBatches which are created via the `func` one-at-a-time.

    Args:
      func: Function to apply to each element of the iterables. Currently, the function
        must return a Pandas DataFrame.
      *iterables: Iterable objects to map the function over.
      schema: Optional schema needed for the RecordBatchReader.
      args: Additional positional arguments to pass to func.
      **kwargs: Additional keyword arguments to pass to func.

    Returns:
      A PyArrow RecordBatchReader containing the stream of RecordBatches.
    """
    if args is None:
        args = ()

    def map_batches():
        for items in zip(*iterables):
            df = func(*items, *args, **kwargs)
            yield pa.RecordBatch.from_pandas(df, schema=schema)

    return pa.RecordBatchReader.from_batches(schema, map_batches())


def from_map(
    func: t.Callable, *iterables, args: t.Optional[t.Tuple] = None, **kwargs
) -> pa.Table:
    """Create a PyArrow Table by mapping a function over iterables.

    This is equivalent to dask's from_map but returns a PyArrow Table
    that can be used with DataFusion instead of a Dask DataFrame.

    Args:
      func: Function to apply to each element of the iterables.
      *iterables: Iterable objects to map the function over.
      args: Additional positional arguments to pass to func.
      **kwargs: Additional keyword arguments to pass to func.

    Returns:
      A PyArrow Table containing the concatenated results.
    """
    if args is None:
        args = ()

    # Apply the function to each combination of iterable elements
    results = []
    for items in zip(*iterables) if len(iterables) > 1 else iterables[0]:
        if isinstance(items, tuple):
            result = func(*items, *args, **kwargs)
        else:
            result = func(items, *args, **kwargs)

        # Convert result to PyArrow Table
        if isinstance(result, pd.DataFrame):
            pa_table = pa.Table.from_pandas(result)
        elif isinstance(result, pa.Table):
            pa_table = result
        else:
            # Try to convert to pandas first, then to PyArrow
            try:
                df = pd.DataFrame(result)
                pa_table = pa.Table.from_pandas(df)
            except Exception as e:
                raise ValueError(
                    f"Cannot convert function result to PyArrow Table: {e}"
                )

        results.append(pa_table)

    # Concatenate all results
    if not results:
        raise ValueError("No results to concatenate")

    return pa.concat_tables(results)


def pivot(ds: xr.Dataset) -> pd.DataFrame:
    """Converts an xarray Dataset to a pandas DataFrame."""
    return ds.to_dataframe().reset_index()


def _parse_schema(ds) -> pa.Schema:
  """Extracts a `pa.Schema` from the Dataset, treating dims and data_vars as columns."""
  columns = []

  for coord_name, coord_var in ds.coords.items():
    # Only include dimension coordinates
    if coord_name in ds.dims:
      pa_type = pa.from_numpy_dtype(coord_var.dtype)
      columns.append(pa.field(coord_name, pa_type))

  for var_name, var in ds.data_vars.items():
    pa_type = pa.from_numpy_dtype(var.dtype)
    columns.append(pa.field(var_name, pa_type))

  return pa.schema(columns)


def read_xarray(ds: xr.Dataset, chunks: Chunks = None) -> pa.RecordBatchReader:
    """Pivots an Xarray Dataset into a PyArrow Table, partitioned by chunks.

    Args:
      ds: An Xarray Dataset. All `data_vars` mush share the same dimensions.
      chunks: Xarray-like chunks. If not provided, will default to the Dataset's
       chunks. The product of the chunk sizes becomes the standard length of each
       dataframe partition.

<<<<<<< HEAD
    Returns:
      A PyArrow Table, which is a table representation of the input Dataset.
    """
    fst = next(iter(ds.values())).dims
    assert all(
        da.dims == fst for da in ds.values()
    ), "All dimensions must be equal. Please filter data_vars in the Dataset."

    blocks = list(block_slices(ds, chunks))
=======
  Returns:
    A PyArrow Table, which is a table representation of the input Dataset.
  """
>>>>>>> 1228c1a7

    def pivot_block(b: Block):
        return pivot(ds.isel(b))

<<<<<<< HEAD
    schema = pa.Schema.from_pandas(pivot_block(blocks[0]))
    last_schema = pa.Schema.from_pandas(pivot_block(blocks[-1]))
    assert schema == last_schema, "Schemas must be consistent across blocks!"

    return from_map_batched(pivot_block, blocks, schema=schema)
=======
  fst = next(iter(ds.values())).dims
  assert all(
      da.dims == fst for da in ds.values()
  ), "All dimensions must be equal. Please filter data_vars in the Dataset."

  schema = _parse_schema(ds)
  blocks = block_slices(ds, chunks)
  return from_map_batched(pivot_block, blocks, schema=schema)
>>>>>>> 1228c1a7
<|MERGE_RESOLUTION|>--- conflicted
+++ resolved
@@ -169,7 +169,6 @@
        chunks. The product of the chunk sizes becomes the standard length of each
        dataframe partition.
 
-<<<<<<< HEAD
     Returns:
       A PyArrow Table, which is a table representation of the input Dataset.
     """
@@ -179,28 +178,12 @@
     ), "All dimensions must be equal. Please filter data_vars in the Dataset."
 
     blocks = list(block_slices(ds, chunks))
-=======
-  Returns:
-    A PyArrow Table, which is a table representation of the input Dataset.
-  """
->>>>>>> 1228c1a7
 
     def pivot_block(b: Block):
         return pivot(ds.isel(b))
 
-<<<<<<< HEAD
     schema = pa.Schema.from_pandas(pivot_block(blocks[0]))
     last_schema = pa.Schema.from_pandas(pivot_block(blocks[-1]))
     assert schema == last_schema, "Schemas must be consistent across blocks!"
 
-    return from_map_batched(pivot_block, blocks, schema=schema)
-=======
-  fst = next(iter(ds.values())).dims
-  assert all(
-      da.dims == fst for da in ds.values()
-  ), "All dimensions must be equal. Please filter data_vars in the Dataset."
-
-  schema = _parse_schema(ds)
-  blocks = block_slices(ds, chunks)
-  return from_map_batched(pivot_block, blocks, schema=schema)
->>>>>>> 1228c1a7
+    return from_map_batched(pivot_block, blocks, schema=schema)